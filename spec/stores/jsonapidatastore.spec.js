--- conflicted
+++ resolved
@@ -280,16 +280,9 @@
 
       var q = new Query(store, 'book', 1, {fields: {book: ['title', 'genre']}});
       store.find(q).then(function(result) {
-<<<<<<< HEAD
-        expect(result).to.not.have.property('language');
-        expect(result).to.have.property('title');
-        expect(result).to.have.property('genre');
-=======
         expect(result.data).to.not.have.property('language');
         expect(result.data).to.have.property('title');
         expect(result.data).to.have.property('genre');
-
->>>>>>> 36b44981
         done();
       }).catch(done);
     });
@@ -299,27 +292,23 @@
 
       var q = new Query(store, 'book', 1);
       store.find(q).then(function(result) {
-<<<<<<< HEAD
-        expect(result).to.not.have.property('genre');
-        expect(result).to.have.property('title');
-        expect(result).to.have.property('language');
-=======
         expect(result.data).to.not.have.property('genre');
         expect(result.data).to.have.property('title');
         expect(result.data).to.have.property('language');
->>>>>>> 36b44981
-        done();
-      }).catch(done);
-    });
-
-<<<<<<< HEAD
+        done();
+      }).catch(done);
+    });
+
     it('should only fetch literary fiction books', function(done) {
       var store = new JsonApiDatastore(ES6Promise, undefined, booksAndAuthorsURL, booksAndAuthorsModels);
 
       var q = new Query(store, 'book', undefined, {filters: {book: [ {attribute: 'genre', operator: "in", value: "Literary Fiction" }]}});
       store.find(q).then(function(result) {
-        expect(result).to.deep.equal([book1, book2])
-=======
+        expect(result.data).to.deep.equal([book1, book2])
+        done();
+      }).catch(done);
+    });
+
     it('should only fetch title and genre from all books', function(done) {
       var store = new JsonApiDatastore(ES6Promise, undefined, booksAndAuthorsURL, booksAndAuthorsModels);
 
@@ -330,20 +319,20 @@
           expect(book).to.have.property('genre');
           expect(book).to.have.property('title');
         });
-
->>>>>>> 36b44981
-        done();
-      }).catch(done);
-    });
-
-<<<<<<< HEAD
+        done();
+      }).catch(done);
+    });
+
     it('should only fetch enders game book', function(done) {
       var store = new JsonApiDatastore(ES6Promise, undefined, booksAndAuthorsURL, booksAndAuthorsModels);
 
       var q = new Query(store, 'book', undefined, {filters: {book: [ {attribute: 'title', operator: "in", value: "Enders Game"} ]}});
       store.find(q).then(function(result) {
-        expect(result).to.deep.equal([book3]);
-=======
+        expect(result.data).to.deep.equal([book3]);
+        done();
+      }).catch(done);
+    });
+
     it('should fetch books and authors', function(done) {
       var store = new JsonApiDatastore(ES6Promise, undefined, booksAndAuthorsURL, booksAndAuthorsModels);
 
@@ -364,8 +353,6 @@
         for (i = 0; i < authors.length; i++) {
           expect(authorIds).to.have.property(authors[i]['id'])
         }
-
->>>>>>> 36b44981
         done();
       }).catch(done);
     });
