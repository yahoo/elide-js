--- conflicted
+++ resolved
@@ -13,8 +13,7 @@
       file: build/web/elide.js
 
 - request:
-<<<<<<< HEAD
-    url: ^/book/$
+    url: ^/book/?$
     query:
       fields[book]: title,language,genre,author
       filter[book.genre][in]: Literary Fiction
@@ -46,7 +45,7 @@
         }
 
 - request:
-    url: ^/book/$
+    url: ^/book/?$
     query:
       fields[book]: title,language,genre,author
       filter[book.title][in]: Enders Game
@@ -70,10 +69,7 @@
         }
 
 - request:
-    url: ^/book?/$
-=======
     url: ^/book/?$
->>>>>>> 36b44981
     query:
       include: authors
     method: GET
