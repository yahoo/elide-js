--- conflicted
+++ resolved
@@ -1043,7 +1043,6 @@
       urlParams['fields[' + fieldsModel + ']'] = fieldParams.join(',');
     }
 
-<<<<<<< HEAD
     let filterParams = {};
     if (options && options.filters instanceof Object) {
       Object.keys(query._opts.filters).forEach(function(modelName) {
@@ -1059,12 +1058,9 @@
       });
     }
 
-    return SuperAgent.get(this._absoluteUrl(modelUrl))
-=======
     let url = this._absoluteUrl(modelUrl);
     log('GET', url);
     return SuperAgent.get(url)
->>>>>>> 7284d79c
       .query(urlParams)
       .query(filterParams)
       .set(this._headers)
