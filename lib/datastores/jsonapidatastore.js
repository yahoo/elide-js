/*********************************************************************************
 * Copyright 2015 Yahoo Inc.
 * Licensed under the Apache License, Version 2.0 (the "License");
 * you may not use this file except in compliance with the License.
 ********************************************************************************/
'use strict';

import debug from 'debug';
import agent from 'superagent';
import wrap from 'superagent-promise';

import Datastore from './datastore';

let SuperAgent;
const UUID = /[\da-f]{8}-[\da-f]{4}-4[\da-f]{3}-[89ab][\da-f]{3}-[\da-f]{12}/;

// housekeeping for SuperAgent
const JSONAPI_MIME_TYPE = 'application/vnd.api+json';
const JSONPATCH_MIME_TYPE = 'application/vnd.api+json; ext=jsonpatch';
agent.serialize[JSONAPI_MIME_TYPE] = JSON.stringify;
agent.serialize[JSONPATCH_MIME_TYPE] = JSON.stringify;

// jscs:disable maximumLineLength
export const ERROR_UNKNOWN_MODEL = 'The model ${model} does not exist in this store.';
export const ERROR_NO_LINKED_PROPERTY = 'The model ${model} does not have a linked property ${property}.';
export const ERROR_CANNOT_ROOT_QUERY = 'Query cannot be fulfilled because "${model}":${id} cannot be associated with a "${nextModel}".';
export const ERROR_CANNOT_ROOT_OBJECT = 'Cannot root ${model}:${modelState} through ${parentModel}.';
export const ERROR_CANNOT_FIND_OBJECT = 'Could not find ${model}.';
export const ERROR_CANNOT_CREATE_OBJECT = 'Could not create ${model}:${modelState}.';
export const ERROR_CANNOT_UPDATE_OBJECT = 'Could not update ${model}:${modelState}.';
export const ERROR_CANNOT_DELETE_OBJECT = 'Could not delete ${model}:${modelState}.';
export const ERROR_SCHEMA_INCONSISTENCY = 'Internal inconsistency in schema ${model} url does not have ${model} as the final model.';
// jscs:enable maximumLineLength

const log = debug('elide:jsonapistore');
const MAX_BODY_TEXT_LENGTH = 1000;

function printDebug(error) {
  let requestData;
  let responseError;
  let responseStatus;
  let errorText;
  try {
    responseStatus = error.status;
    responseError = error.response.error;
    requestData = error.response.request._data;

    if (responseError.text.length > MAX_BODY_TEXT_LENGTH) {
      errorText = responseError.text;
      delete responseError.text;
    }
  } catch (e) {
    log(e);
  }

  log('code:', responseStatus);
  log('error:', responseError);
  log('request.data:', JSON.stringify(requestData, null, 2));

  try {
    responseError.text = errorText;
  } catch (e) {}
}

class JsonApiDatastore extends Datastore {
  constructor(Promise, ttl, baseURL, models) {
    super(Promise, ttl, baseURL, models);

    this._urlTemplateCache = {};
    this._relationCache = {};
    this._aliasIds = {};

    this._headers = {};
    this._queryParameters = {};

    this._rootModels(models);
    this._annotateModels(models);
    this._modelHierarchy = this._buildModelHierarchy();
    this._initSuperAgent(Promise);
  }

  /**
   * generates a set of URIs for the model objects
   *
   * @param  {Object}    models - the models passed to the constructor
   */
  _rootModels(models) {
    let topLevel = [];
    Object.keys(models).forEach((modelName) => {
      let model = models[modelName];
      if (model.meta.isRootObject) {
        topLevel.push(modelName);
        this._urlTemplateCache[modelName] =
          `/${modelName}/:${modelName}Id|${modelName}`;
      }
    });
    topLevel.forEach((modelName) => {
      this._rootChildModels(modelName);
    });
  }

  /**
   * generates URL templates for models recursively
   * @param  {String}            modelName - the name of a model to root
   * NB: this is a naïve way to do it, if a model is linked from many
   * places we only keep the deepest one
   */
  _rootChildModels(modelName) {
    let linkNames = Object.keys(this._models[modelName].links || {});
    let parentURI = this._urlTemplateCache[modelName].split('|');
    let parentUrl = parentURI.shift();
    let parentModels = parentURI.join('|');

    linkNames.forEach((linkName) => {
      let link = this._models[modelName].links[linkName];
      let thisModels = `${parentModels}|${link.model}`;
      // TODO: this should probably turn into a tree of routes that we can use
      //       to select the best url for a given model (in case there may be
      //       more than one URL that can express the same model).
      //       EG. use /people/2 not /people/1/spouse/2
      if (this._urlTemplateCache.hasOwnProperty(link.model)) { return; }
      this._urlTemplateCache[link.model] =
        `${parentUrl}/${linkName}/:${link.model}Id|${thisModels}`;

      // recurse to get to all models
      this._rootChildModels(link.model);
    });
  }

  /**
   * put inverse annotations on the store's models
   * @param  {Object}        models - the models passed to the constructor
   */
  _annotateModels(models) {
    Object.keys(models).forEach((modelName) => {
      this._models[modelName].meta.inverse = {};
    });

    Object.keys(models).forEach((modelName) => {
      let model = models[modelName];
      Object.keys(model.links).forEach((linkName) => {
        let link = model.links[linkName];
        if (link.hasOwnProperty('inverse')) {
          this._models[link.model].meta.inverse[link.inverse] = modelName;
        }
      });
    });
  }

  /**
   * build an array of models, starting with the root models and working to the
   * most deeply nested models
   * @return {Array}             The models in order of nesting depth
   */
  _buildModelHierarchy() {
    let models = [];
    let inList = {};
    let hierarchy = [];

    // start from the root level
    Object.keys(this._models).forEach((model) => {
      let template = this._models[model];
      if (!template.links) { return; }
      if (!template.meta.isRootObject) { return; }

      models.push(model);
      inList[model] = true;
      Object.keys(template.links).forEach((linkName) => {
        let link = template.links[linkName];
        if (!inList[link.model]) {
          models.push(link.model);
          inList[link.model] = true;
        }
      });
    });

    hierarchy = hierarchy.concat(models);
    while (models.length > 0) {
      let newModels = [];
      for (let i = 0; i < models.length; i++) {
        let template = this._models[models[i]];
        if (!template.links) { continue; }

        Object.keys(template.links).forEach((linkName) => {
          let link = template.links[linkName];
          if (!inList[link.model]) {
            newModels.push(link.model);
            inList[link.model] = true;
          }
        });
      }
      hierarchy = hierarchy.concat(newModels);
      models = newModels;
    }

    return hierarchy;
  }

  /**
   * wrap SuperAgent to use promises
   * @param  {Promise}        Promise - the Promise that superagent should return
   */
  _initSuperAgent(Promise) {
    if (!SuperAgent) {
      SuperAgent = wrap(agent, Promise);
    }
  }

  /**
   * get an absolute URL for a resource
   * @param  {String}     resourceUrl - the relative URL for the resource
   * @return {String}                 - the fully specified URL
   */
  _absoluteUrl(resourceUrl) {
    if (!this._computedQueryParams || this._computedQueryParams.length === 0) {
      this._computedQueryParams = Object.keys(this._queryParameters)
        .reduce((input, key) => {
          return `${input}${key}=${this._queryParameters[key]}&`;
        }, '?');
      let lastIndex = this._computedQueryParams.length - 1;
      if (this._computedQueryParams.charAt(lastIndex) === '&') {
        this._computedQueryParams.slice(0, lastIndex);
      }
    }

    return `${this._baseURL}${resourceUrl}${this._computedQueryParams}`;
  }

  /**
   * for debugging
   */
  _uriForModel(model, id) {
    let willReject;
    let withReason;
    let requiredModels = this._urlTemplateCache[model].split('|');
    let modelUrl = requiredModels.shift();

    let fromModel = {
      model: requiredModels.pop(),
      id,
    };

    [
      willReject,
      withReason,
      modelUrl
    ] = this._rootModel(modelUrl, requiredModels, fromModel);
    modelUrl = modelUrl.replace(`:${model}Id`, id);

    if (willReject) {
      throw new Error(`Could not root ${model}:${id} because '${withReason}'` +
                      `Wound up with ${modelUrl}`);
    }
    return modelUrl;
  }

  /**
   * resolve a query's url
   *
   * @param  {String}   modelUrl        - the query url with missing parameters
   * @param  {Array}    missingModels   - the array of models we haven't resolved yet
   * @param  {Object}   fromModel
   * @param  {Number}   fromModel.id    - the id of shallowest model we have resolved
   * @param  {String}   fromModel.model - the name of the shallowest model we have resolved
   * @return {Array}   [
   *         							willReject,    - `true` if we failed to fully resolve the query
   *         						 	withReason,    - the reason we failed to fully resolve the query
   *         						  modelUrl       - the fully resolved query url
   *         						]
   */
  _rootModel(modelUrl, missingModels, fromModel) {
    let willReject = false;
    let withReason;

    let model = fromModel.model;
    let objId = fromModel.id;
    modelUrl = modelUrl.replace(`:${fromModel.model}Id`, objId || '');
    while (missingModels.length > 0) {
      let nextModel = missingModels.pop();
      let link = this._findLinkingObject(nextModel, model, objId);
      if (!link) {
        willReject = true;
        withReason = ERROR_CANNOT_ROOT_QUERY
                      .replace('${nextModel}', nextModel)
                      .replace('${model}', model)
                      .replace('${id}', objId);
        break;
      }

      objId = link;
      model = nextModel;
      modelUrl = modelUrl.replace(`:${nextModel}Id`, objId);
    }

    return [
      willReject,
      withReason,
      modelUrl
    ];
  }

  /**
   * Add a id alias, used when we create objects with uuids
   *
   * @param {String} newId - the newly generated ID
   * @param {String} oldId - the ID from creation time
   */
  _setAlias(newId, oldId) {
    this._aliasIds[newId] = oldId;
  }

  /**
   * Associate two models so that we can use them to root other queries
   *
   * @param  {String}    fromModel - the parent model
   * @param  {Number}    fromId    - the id of the parent model
   * @param  {String}    toModel   - the child model
   * @param  {Number}    toId      - the id of the child model
   */
  _linkModels(fromModel, fromId, toModel, toId) {
    if (!this._relationCache.hasOwnProperty(fromModel)) {
      this._relationCache[fromModel] = {};
    }
    if (!this._relationCache[fromModel].hasOwnProperty(toModel)) {
      this._relationCache[fromModel][toModel] = {};
    }

    this._relationCache[fromModel][toModel][toId] = fromId;
    if (!this._relationCache.hasOwnProperty(toModel)) {
      this._relationCache[toModel] = {};
    }
    if (!this._relationCache[toModel].hasOwnProperty(fromModel)) {
      this._relationCache[toModel][fromModel] = {};
    }
    this._relationCache[toModel][fromModel][fromId] = toId;
  }

  /**
   * find an object of type `fromModel` that is parent to `toModel`:`toId`
   *
   * @param  {String}           fromModel - the parent model
   * @param  {String}           toModel   - the child model
   * @param  {Number}           toId      - the child model's Id
   * @return {Number}                     - the id of the parent model
   */
  _findLinkingObject(fromModel, toModel, toId) {
    let fromId;
    let alias = this._aliasIds[toId];

    /*
     * Link up the tree
     */
    if (!this._relationCache.hasOwnProperty(fromModel) ||
        !this._relationCache[fromModel].hasOwnProperty(toModel)) {

      if (this._relationCache.hasOwnProperty(toModel) &&
          this._relationCache[toModel].hasOwnProperty(fromModel)) {
        Object.keys(this._relationCache[toModel][fromModel]).some((key) => {
          if (this._relationCache[toModel][fromModel][key] === toId) {
            fromId = key;
            return true;
          }
          if (this._relationCache[toModel][fromModel][key] === alias) {
            this._relationCache[toModel][fromModel][key] = toId;
            fromId = key;
            return true;
          }
        });
      }
      return fromId;

    }

    /*
     * Link down the tree
     */
    fromId = this._relationCache[fromModel][toModel][toId];
    if (!fromId && this._relationCache[fromModel][toModel].hasOwnProperty(alias)) {
      this._relationCache[fromModel][toModel][toId] =
        this._relationCache[fromModel][toModel][alias];
      delete this._relationCache[fromModel][toModel][alias];
    }
    return this._relationCache[fromModel][toModel][toId];
  }

  /**
   * find the name of a property that links parent to child
   *
   * @param  {String}             parentModel - the parent model
   * @param  {String}             childModel  - the child model
   * @return {String}                         - the name of the inverse property on childModel
   */
  _findLinkingProperty(parentModel, childModel) {
    let prop;
    let template = this._models[parentModel];
    Object.keys(template.links).some(function(linkName) {
      let link = template.links[linkName];
      if (link.model === childModel && link.hasOwnProperty('inverse')) {
        prop = link.inverse;
        return true;
      }
    });

    return prop;
  }

  /**
   * convert a JSON API representation of an object back into a the local format
   *
   * @param  {Object}       apiObject - a JSON API representation of a model
   * @return {Object}                 - the local representation of the model
   */
  _fromApiObject(apiObject) {
    let template = this._models[apiObject.type];
    let projection = {
      id: apiObject.id
    };

    if (apiObject.attributes) {
      Object.keys(apiObject.attributes).forEach(function(attr) {
        if (!template.hasOwnProperty(attr)) { return; }
        projection[attr] = apiObject.attributes[attr];
      });
    }

    if (!template.links) {
      return projection;
    }

    let relationships = apiObject.relationships;
    let setEmptyLink = function(object, link, type) {
      if (type === 'hasOne') {
        object[link] = null;
      } else {
        object[link] = [];
      }
    };
    if (relationships) {
      Object.keys(template.links).forEach((rel) => {
        let type = template.links[rel].type;
        if (!relationships.hasOwnProperty(rel)) {
          setEmptyLink(projection, rel, type);
          return;
        }

        let relationship = relationships[rel].data;
        if (relationship === null || relationship === []) {
          setEmptyLink(projection, rel, type);

        } else if (type === 'hasOne') {
          projection[rel] = relationship.id;
          this._linkModels(apiObject.type, apiObject.id,
                            relationship.type, relationship.id);

        } else {
          projection[rel] = relationship.map((linkage) => {
            this._linkModels(apiObject.type, apiObject.id,
                              linkage.type, linkage.id);
            return linkage.id;
          });
          // TODO: Remove this once it gets implemented in Elide-WS
          projection[rel].sort();
        }
      });
      Object.keys(template.meta.inverse).forEach((inverse) => {
        if (!relationships.hasOwnProperty(inverse)) {
          setEmptyLink(projection, inverse, 'hasOne');
          return;
        }

        projection[inverse] = relationships[inverse].data.id;
        this._linkModels(apiObject.type, apiObject.id,
          template.meta.inverse[inverse], projection[inverse]);
      });
    } else {
      Object.keys(template.links).forEach(function(rel) {
        setEmptyLink(projection, rel, template.links[rel].type);
      });
      Object.keys(template.meta.inverse).forEach(function(inverse) {
        setEmptyLink(projection, inverse, 'hasOne');
      });
    }

    return projection;
  }

  /**
   * transforms a response from the server
   *
   * @param  {SuperAgent.response}         response - the response from the server
   * @return {Object || Array}                  - the object or set of objects returned from the server
   */
  _transformResult(response) {
    if (response.status === 204) {
      return;
    }

    let jsonData = response.body || JSON.parse(response.text);
    let results = {};

    if (jsonData.data instanceof Array) {
      results.data = [];
      jsonData.data.forEach((record) => {
        results.data.push(this._fromApiObject(record));
      });
    } else {
      results.data = this._fromApiObject(jsonData.data);
    }

    if (jsonData.hasOwnProperty('included')) {
      results.included = {};
      jsonData.included.forEach((include) => {
        if (!results.included.hasOwnProperty(include.type)) {
          results.included[include.type] = []
        }
        results.included[include.type].push(this._fromApiObject(include));
      });
    }

    return results;
  }

  /**
   * transforms a local representation of a model and transforms it into the
   * corresponding JSON API format
   *
   * @param  {String}          model  - the name of the model being passed in
   * @param  {Object}          toSend - the local representation
   * @return {Object}                 - the JSON API formatted object
   */
  _transformRequest(model, toSend, fillBlanks) {
    let payload = {
      data: {
        type: model,
        id: toSend.id,
        attributes: {},
        relationships: {}
      }
    };
    let template = this._models[model];
    Object.keys(template).forEach((key) => {
      if (key === 'links' || key === 'meta') {
        return;
      }
      if (toSend.hasOwnProperty(key) || fillBlanks) {
        payload.data.attributes[key] = toSend.hasOwnProperty(key) ?
                                        toSend[key] :
                                        null;
      }
    });
    Object.keys(template.links).forEach((linkName) => {
      if (!toSend.hasOwnProperty(linkName) && !fillBlanks) {
        // if we are creating an object directly (not via the MemoryDataStore)
        // then we may hit this case
        return;
      }

      let link = template.links[linkName];
      let data;
      if (link.type === 'hasOne') {
        if (!toSend[linkName]) {
          data = null;

        } else {
          data = {
            type: link.model,
            id: toSend[linkName]
          };
        }

      } else if (link.type === 'hasMany') {
        if (!toSend[linkName] || toSend[linkName].length === 0) {
          data = [];

        } else {
          data = toSend[linkName].map(function(member) {
            return {
              type: link.model,
              id: member
            };
          });
        }
      }

      payload.data.relationships[linkName] = {data};
    });

    Object.keys(template.meta.inverse).forEach((inverse) => {
      if (!toSend.hasOwnProperty(inverse) && !fillBlanks) {
        // if we are creating an object directly (not via the MemoryDataStore)
        // then we may hit this case
        return;
      }

      let data = null;
      if (toSend[inverse]) {
        data = {
          type: template.meta.inverse[inverse],
          id: toSend[inverse]
        };
      }

      payload.data.relationships[inverse] = {data};
    });

    return payload;
  }

  /**
   * determine the URI for a new non-root model
   *
   * @param  {String}      model - the model
   * @param  {String}      id    - the id of the new thing
   * @param  {Object}      state - the new state of the new thing (in JSON API format)
   * @return @see #_rootModel
   */
  _rootNewModel(model, id, state) {
    let rootPath;

    let requiredModels = this._urlTemplateCache[model].split('|');
    rootPath = requiredModels.shift();
    requiredModels.pop(); // drop the last model (which == `model`)
    rootPath = rootPath.replace(`:${model}Id`, ''); // remove id in uri
    if (requiredModels.length === 0) {
      return [
        false,
        '',
        rootPath
      ];
    }

    let lastModel = requiredModels.pop();
    let prop = this._findLinkingProperty(lastModel, model);
    if (!prop) {
      return [
        true,
        ERROR_CANNOT_ROOT_OBJECT.replace('${model}', model)
          .replace('${modelState}', JSON.stringify(state))
          .replace('${parentModel}', lastModel),
        ''
      ];
    } else if (!state.relationships.hasOwnProperty(prop)) {
      return [
        true,
        `Missing linking property ${prop} to root model`,
        ''
      ];
    }
    let fromModel = {
      model: lastModel,
      id: state.relationships[prop].data.id
    };

    return this._rootModel(rootPath, requiredModels, fromModel);
  }

  /**
   * return the URI for a request about the object withData
   *
   * @param  {String}        model         - the model
   * @param  {Boolean}       getCollection - if we should return the collection endpoint
   * @param  {Object}        withData      - the state of the model
   * @return @see #_rootModel
   */
  _getUrlForModel(model, getCollection, withData) {
    let willReject = false;
    let withReason;

    let modelUrl = this._urlTemplateCache[model];
    let requiredModels = modelUrl.split('|');
    modelUrl = requiredModels.shift();

    if (requiredModels.pop() !== model) {
      willReject = true;
      withReason = ERROR_SCHEMA_INCONSISTENCY
                    .replace('${model}', model)
                    .replace('${model}', model);
    }
    modelUrl = modelUrl.replace(`:${model}Id`, getCollection ?
                                                  '' :
                                                  withData.id);

    if (!willReject && requiredModels.length > 0) {
      // find the next top level model
      let parentModel = requiredModels.pop();
      let linkingProp = this._findLinkingProperty(parentModel, model);
      let linkId = withData[linkingProp] ||
                    this._findLinkingObject(parentModel, model, withData.id);
      if (!linkingProp || !linkId) {
        willReject = true;
        withReason = ERROR_CANNOT_ROOT_OBJECT
                      .replace('${model}', model)
                      .replace('${modelState}', JSON.stringify(withData))
                      .replace('${parentModel}', parentModel);

      } else {
        let fromModel = {
          model: parentModel,
          id: linkId
        };

        // get the full query
        [
          willReject,
          withReason,
          modelUrl
        ] = this._rootModel(modelUrl, requiredModels, fromModel);
      }
    }

    return [
      willReject,
      withReason,
      modelUrl
    ];
  }

  /**
   * transform a list of json patches and group them by object
   *
   * @param  {Array}      patches - the patches to group
   * @return {Object}             - the grouped patches
   */
  _parseObjects(patches) {
    let objects = {};

    patches.forEach((patch) => {
      let [ , model, id, ...path] = patch.path.split('/');
      let template = this._models[model];
      path = path.join('/');
      patch.path = path;

      // transform value into jsonapi thingy
      if (patch.op === 'add' && patch.path === '') {
        patch.value = this._transformRequest(model, patch.value, true).data;
      } else if (template.hasOwnProperty(path)) {
        let value = patch.value;
        patch.path = '';
        patch.value = {
          id,
          type: model,
          attributes: {}
        };
        patch.value.attributes[path] = value;
      }

      if (!objects.hasOwnProperty(model)) {
        objects[model] = {};
      }
      if (!objects[model].hasOwnProperty(id)) {
        objects[model][id] = [];
      }
      objects[model][id].push(patch);
    });

    return objects;
  }

  /**
   * turn a flat grouping of patches into a relational tree
   *
   * @param  {Object}     objectDiffs - the grouping of patches
   * @param  {String}     model       - the model to pull out of the grouping
   * @param  {Object}     fromObjects - the collection where we will nest the patches we pull out
   * @return `fromObjects` is mutated and constitues the return value
   */
  _rollUpDiffs(objectDiffs, model, fromObjects) {
    let template = this._models[model];
    if (!template.links) { return; }

    Object.keys(fromObjects).forEach((id) => {
      let diffs = fromObjects[id].diffs;
      let newState;
      // new objects should only have one diff
      if (id.search(UUID) !== -1) {
        newState = diffs[0].value;
      } else {
        let relationships = {};
        for (let i = 0; i < diffs.length; i++) {
          let diff = diffs[i];
          if (template.links.hasOwnProperty(diff.path)) {
            relationships[diff.path] = {
              data: {
                type: template.links[diff.path].model,
                id: diff.value
              }
            };
          }
        }
        newState = {relationships};
      }

      Object.keys(template.links).forEach((linkName) => {
        let link = template.links[linkName];
        let linked = {};
        if (!newState.relationships.hasOwnProperty(linkName)) { return; }

        let linkage = newState.relationships[linkName].data;
        if (!linkage) { return; }

        if (linkage instanceof Array) {
          for (let i = 0; i < linkage.length; i++) {
            let cur = linkage[i];
            if (!objectDiffs[cur.type][cur.id]) { continue; }

            linked[cur.id] = {
              diffs: objectDiffs[cur.type][cur.id]
            };
            delete objectDiffs[cur.type][cur.id];
          }

        } else {
          if (!objectDiffs[linkage.type] ||
              !objectDiffs[linkage.type][linkage.id]) { return;}

          linked[linkage.id] = {
            diffs: objectDiffs[linkage.type][linkage.id]
          };
          delete objectDiffs[linkage.type][linkage.id];
        }

        this._rollUpDiffs(objectDiffs, link.model, linked);
        fromObjects[id][linkName] = linked;
      });

    });
  }

  /**
   * take a tree of patches and return an array of patches with `path`s that
   * mirror their ordering in the tree
   *
   * @param  {Object}   diffTree - the tree of diffs to flatten
   * @return {Array}             - the diffs whose `path` property has been modified
   */
  _rootDiffs(diffTree) {
    let rootedDiffs = [];

    let rootDiffs = function rootDiffs(parentPath, objectId, object) {
      let diffs = [];

      for (let i = 0; i < object.diffs.length; i++) {
        let diff = object.diffs[i];
        let path = diff.path ? `/${diff.path}` : '';
        if (diff.op === 'remove' && diff.path === '') {
          path = `/${objectId}`;
        }
        diff.path = `${parentPath}${path}`;
        diffs.push(diff);
      }
      Object.keys(object).forEach(function(key) {
        if (key === 'diffs') { return; }
        Object.keys(object[key]).forEach(function(id) {
          diffs = diffs.concat(
            rootDiffs(`${parentPath}/${objectId}/${key}`, id, object[key][id])
          );
        });
      });

      return diffs;
    };

    Object.keys(diffTree).forEach((model) => {
      let template = this._models[model];
      let isRoot = template.meta.isRootObject;

      let models = diffTree[model];
      if (isRoot) {
        Object.keys(models).forEach((id) => {
          rootedDiffs = rootedDiffs.concat(rootDiffs(model, id, models[id]));
        });

      } else {
        Object.keys(models).forEach((id) => {
          let willReject;
          let withReason;
          let rootPath;
          let diff = models[id].diffs[0];

          if (models[id].diffs.length === 1 && diff.path === '') {
            // we are creating an object
            [
              willReject,
              withReason,
              rootPath
            ] = this._rootNewModel(model, id, diff.value);
          } else {
            // we are modifiying an object
            let requiredModels = this._urlTemplateCache[model].split('|');
            let modelURI = requiredModels.shift();
            requiredModels.pop();
            [
              willReject,
              withReason,
              rootPath
            ] = this._rootModel(modelURI, requiredModels, {model, id});
          }

          rootedDiffs = rootedDiffs.concat(rootDiffs(rootPath, id, models[id]));
        });
      }
    });

    return rootedDiffs;
  }

  _createError(withMessage, modelUrl, error) {
    let err = new Error(withMessage);

    let resourceUrl;
    let requestUrl;
    let requestData;
    let responseStatus;
    let responseText;
    try {
      resourceUrl = modelUrl;
      requestUrl = this._absoluteUrl(modelUrl);
      err.stack = error.stack;
      responseStatus = error.status;
      requestData = error.response.request._data;
      if (error.status < 500) {
        responseText = error.response.text;
      }
    } catch (e) { /* pass */ }

    err.requestUrl = requestUrl;
    err.resourceUrl = resourceUrl;
    err.requestData = requestData;
    err.responseText = responseText;
    err.responseStatus = responseStatus;

    return err;
  }

  //
  // Datastore methods
  //
  find(query) {
    let willReject = false;
    let withReason;
    let params = query._params;
    let options = query._opts;
    let fieldsModel;

    let modelFromParam = (curModel, param) => {
      let willReject = false;
      let withReason;
      let model = param.model;
      if (model !== undefined) {
        if (!this._models[model]) {
          willReject = true;
          withReason = ERROR_UNKNOWN_MODEL.replace('${model}', model);

        }

      } else {
        let field = param.field;
        if (!this._models[curModel].links ||
            !this._models[curModel].links[field]) {
          willReject = true;
          withReason = ERROR_NO_LINKED_PROPERTY
                        .replace('${model}', curModel)
                        .replace('${property}', field);
        } else {
          model = this._models[curModel].links[field].model;
        }
      }
      fieldsModel = model;
      return [willReject, withReason, model];
    };

    let queryModel;
    params.some((param) => {
      [
        willReject,
        withReason,
        queryModel
      ] = modelFromParam(queryModel, param);

      return willReject;
    });
    if (willReject) {
      return this._promise.reject(withReason);
    }

    let modelUrl = this._urlTemplateCache[queryModel];
    let requiredModels = modelUrl.split('|');
    modelUrl = requiredModels.shift();

    let rootFrom;
    queryModel = undefined;
    params.some((param) => {
      [
        willReject,
        withReason,
        queryModel
      ] = modelFromParam(queryModel, param);
      let id = param.id || '';

      if (!rootFrom && queryModel !== requiredModels[0]) {
        rootFrom = {
          id: id,
          model: queryModel
        };
      } else {
        modelUrl = modelUrl.replace(`:${queryModel}Id`, id);
      }
      requiredModels = requiredModels.filter((value) => {
        return value !== queryModel;
      });

      return id === '' || willReject;
    });

    if (requiredModels.length > 0 || rootFrom) {
      [
        willReject,
        withReason,
        modelUrl
      ] = this._rootModel(modelUrl, requiredModels, rootFrom);
    }

    if (willReject) {
      return this._promise.reject(withReason);
    }

    let urlParams = {};

    // If the user provided fields option
    if (options && options.fields instanceof Object) {
        Object.keys(query._opts.fields).forEach(function(model) {
          urlParams['fields[' + model + ']'] = query._opts.fields[model].join(',');
        });
    } else {
      var fieldParams = [];
      var model = this._models[fieldsModel];

      let linkNames = Object.keys(this._models[fieldsModel].links || {});
      Object.keys(model).forEach((key) => {
        if ((key !== 'meta') && (key !== 'links')) {
          fieldParams.push(key);
        }
      });

      Object.keys(model.meta.inverse).forEach(function (inverse) {
        if (inverse !== 'meta' && inverse !== 'links') {
          fieldParams.push(inverse);
        }
      });

      linkNames.forEach((linkName) => {
        fieldParams.push(linkName);
      });
      urlParams['fields[' + fieldsModel + ']'] = fieldParams.join(',');
    }

<<<<<<< HEAD
    let filterParams = {};
    if (options && options.filters instanceof Object) {
      Object.keys(query._opts.filters).forEach(function(modelName) {
        let modelFilters = query._opts.filters[modelName];
        modelFilters.forEach((filterDef) => {
          if (typeof filterDef.operator === "string") {
            filterParams['filter[' + modelName + '.' + filterDef.attribute + ']' + '[' + filterDef.operator + ']'] = filterDef.value;
          }
          else {
            filterParams['filter[' + modelName + '.' + filterDef.attribute + ']'] = filterDef.value;
          }
        });
      });
=======
    // If the user provided include option
    if (options && options.include instanceof Object) {
      urlParams.include = options.include.join(',');
>>>>>>> 36b44981
    }

    let url = this._absoluteUrl(modelUrl);
    log('GET', url);
    return SuperAgent.get(url)
      .query(urlParams)
      .query(filterParams)
      .set(this._headers)
      .set('Content-Type', JSONAPI_MIME_TYPE)
      .then(this._transformResult.bind(this), (error) => {
        printDebug(error);

        let message = ERROR_CANNOT_FIND_OBJECT
                      .replace('${model}', queryModel);
        throw this._createError(message, modelUrl, error);
      });
  }

  create(model, toCreate) {
    // transform the data before we send it to the server
    let postData = this._transformRequest(model, toCreate, true);
    let [
      willReject,
      withReason,
      modelUrl
    ] = this._rootNewModel(model, postData.data.id, postData.data);

    if (willReject) {
      return this._promise.reject(withReason);
    }

    let url = this._absoluteUrl(modelUrl);
    log('POST', url, postData);
    return SuperAgent.post(url, postData)
      .set(this._headers)
      .set('Content-Type', JSONAPI_MIME_TYPE)
      .then(this._transformResult.bind(this), (error) => {
        printDebug(error);
        let message = ERROR_CANNOT_CREATE_OBJECT
                      .replace('${model}', model)
                      .replace('${modelState}', JSON.stringify(toCreate));
        throw this._createError(message, modelUrl, error);

      });
  }

  update(model, toUpdate) {
    let [
      willReject,
      withReason,
      modelUrl
    ] = this._getUrlForModel(model, false, toUpdate);


    if (willReject) {
      return this._promise.reject(withReason);
    }

    let patchData = this._transformRequest(model, toUpdate, false);
    let url = this._absoluteUrl(modelUrl);
    log('PATCH', url, patchData);
    return SuperAgent.patch(url, patchData)
      .set(this._headers)
      .set('Content-Type', JSONAPI_MIME_TYPE)
      .then(this._transformResult.bind(this), (error) => {
        printDebug(error);
        let message = ERROR_CANNOT_UPDATE_OBJECT
                      .replace('${model}', model)
                      .replace('${modelState}', JSON.stringify(toUpdate));
        throw this._createError(message, modelUrl, error);
      });
  }

  delete(model, toDelete) {
    let [
      willReject,
      withReason,
      modelUrl
    ] = this._getUrlForModel(model, false, toDelete);

    if (willReject) {
      return this._promise.reject(withReason);
    }

    let url = this._absoluteUrl(modelUrl);
    log('DELETE', url);
    return SuperAgent.del(this._absoluteUrl(modelUrl))
      .set(this._headers)
      .set('Content-Type', JSONAPI_MIME_TYPE)
      .then(null, (error) => {
        printDebug(error);
        let message = ERROR_CANNOT_DELETE_OBJECT
                      .replace('${model}', model)
                      .replace('${modelState}', JSON.stringify(toDelete));
        throw this._createError(message, modelUrl, error);
      });
  }

  /**
   * make the changes specified in the `patches`
   *
   * @param  {Array} patches - an array of patches whose path begins with `/${model}/${id}`
   * @return {Promise}       - a promise containing the results of the commit, only those items
   *                           that the server modified beyond what was specified in the patch
   *                           will be in the array passed to `resolve`. The contents of the
   *                           array will have the form:
   *                           {
   *                           	type: string
   *                           	oldId: uuid
   *                           	data: Object
   *                           }
   */
  commit(patches) {
    let unrootedDiffs = this._parseObjects(patches);

    let diffTree = {};
    for (let i = 0; i < this._modelHierarchy.length; i++) {
      let model = this._modelHierarchy[i];
      if (!unrootedDiffs[model]) { continue; }

      if (Object.keys(unrootedDiffs[model]).length > 0) {
        diffTree[model] = {};
      }

      Object.keys(unrootedDiffs[model]).forEach((id) => {
        diffTree[model][id] = {
          diffs: unrootedDiffs[model][id]
        };
        delete unrootedDiffs[model][id];
      });

      this._rollUpDiffs(unrootedDiffs, model, diffTree[model]);

      // clean up models we've completely rooted
      Object.keys(unrootedDiffs).forEach((model) => {
        if (Object.keys(unrootedDiffs[model]).length === 0) {
          delete unrootedDiffs[model];
        }
      });
    }

    let rootedDiffs = this._rootDiffs(diffTree);

    return SuperAgent.patch(this._absoluteUrl('/'), rootedDiffs)
      .set(this._headers)
      .set('Accept', JSONPATCH_MIME_TYPE)
      .set('Content-Type', JSONPATCH_MIME_TYPE)
      .then((result) => {
        // responses are 200 (OK) or 204 (No content)
        // the patch extension returns an array of responses
        if (result.status !== 204) {
          let results = [];
          for (let i = 0; i < result.body.length; i++) {
            let jsonAPIdoc = result.body[i];
            let diff = rootedDiffs[i];
            if (jsonAPIdoc === null) { continue; }

            let data = this._transformResult({body: jsonAPIdoc});
            let oldId = diff.op === 'add' ? diff.value.id : undefined;
            let newId = data.id;

            this._setAlias(newId, oldId);

            results.push({
              type: jsonAPIdoc.data.type,
              oldId,
              data: data.data
            });
          }

          return results;
        }
      }, (error) => {
        printDebug(error);
        throw this._createError('Could not commit changes', '/', error);
      });
  }

  addQueryParameter(key, value) {
    this._computedQueryParams = '';
    this._queryParameters[key] = value;
  }

  addRequestHeader(key, value) {
    this._headers[key] = value;
  }

  _clearAuthData() {
    this._headers = {};
    this._queryParameters = {};
    this._computedQueryParams = '';
  }

  _dehydrate() {
    let aliasIds = JSON.stringify(this._aliasIds);
    let relationCache = JSON.stringify(this._relationCache);

    let headers = JSON.stringify(this._headers);
    let queryParameters = JSON.stringify(this._queryParameters);

    return {
      aliasIds,
      relationCache,
      headers,
      queryParameters
    };
  }

  _rehydrate(state) {
    let {
      aliasIds,
      relationCache,
      headers,
      queryParameters
    } = state;

    this._aliasIds = JSON.parse(aliasIds);
    this._relationCache = JSON.parse(relationCache);
    this._headers = JSON.parse(headers);
    this._queryParameters = JSON.parse(queryParameters);
  }
}

export default JsonApiDatastore;<|MERGE_RESOLUTION|>--- conflicted
+++ resolved
@@ -1053,11 +1053,10 @@
       });
       urlParams['fields[' + fieldsModel + ']'] = fieldParams.join(',');
     }
-
-<<<<<<< HEAD
+    // If the user provided filter option
     let filterParams = {};
     if (options && options.filters instanceof Object) {
-      Object.keys(query._opts.filters).forEach(function(modelName) {
+      Object.keys(query._opts.filters).forEach(function (modelName) {
         let modelFilters = query._opts.filters[modelName];
         modelFilters.forEach((filterDef) => {
           if (typeof filterDef.operator === "string") {
@@ -1068,11 +1067,11 @@
           }
         });
       });
-=======
+    }
+
     // If the user provided include option
     if (options && options.include instanceof Object) {
       urlParams.include = options.include.join(',');
->>>>>>> 36b44981
     }
 
     let url = this._absoluteUrl(modelUrl);
